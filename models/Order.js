--- conflicted
+++ resolved
@@ -1,7 +1,6 @@
 const mongoose = require("mongoose");
 
 const orderSchema = new mongoose.Schema(
-<<<<<<< HEAD
     {
         accountId: {
             type: mongoose.Schema.Types.ObjectId,
@@ -68,71 +67,10 @@
             default: null,
             trim: true,
         },
-=======
-  {
-    accountId: {
-      type: mongoose.Schema.Types.ObjectId,
-      ref: "Account",
-      required: true,
->>>>>>> 296c40b7
     },
-    totalAmount: {
-      type: Number,
-      required: true,
-      min: 0,
-    },
-    shippingFee: {
-      type: Number,
-      required: true,
-      min: 0,
-      default: 0,
-    },
-    orderAt: {
-      type: Date,
-      default: Date.now,
-    },
-    paidAt: {
-      type: Date,
-    },
-    status: {
-      type: String,
-      enum: ["pending", "paid", "confirmed", "shipped", "delivered", "cancelled"],
-      default: "pending",
-      required: true,
-    },
-    proofOfDelivery: {
-      type: String,
-      trim: true,
-    },
-    addressShip: {
-      type: String,
-      required: true,
-      trim: true,
-    },
-    transactionId: {
-      type: mongoose.Schema.Types.ObjectId,
-      ref: "Transaction",
-    },
-    paymentCode: {
-      type: String,
-      unique: true,
-      sparse: true,
-      trim: true,
-    },
-    assignToShipper: {
-      type: mongoose.Schema.Types.ObjectId,
-      ref: "Account",
-      default: null,
-    },
-    certificationComplete: {
-      type: String,
-      default: null,
-      trim: true,
-    },
-  },
-  {
-    timestamps: true,
-  }
-);
+    {
+        timestamps: true,
+    }
+)
 
 module.exports = mongoose.model("Order", orderSchema);